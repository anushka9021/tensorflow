# Lint as: python2, python3
# Copyright 2017 The TensorFlow Authors. All Rights Reserved.
#
# Licensed under the Apache License, Version 2.0 (the "License");
# you may not use this file except in compliance with the License.
# You may obtain a copy of the License at
#
#     http://www.apache.org/licenses/LICENSE-2.0
#
# Unless required by applicable law or agreed to in writing, software
# distributed under the License is distributed on an "AS IS" BASIS,
# WITHOUT WARRANTIES OR CONDITIONS OF ANY KIND, either express or implied.
# See the License for the specific language governing permissions and
# limitations under the License.
# ==============================================================================
"""TensorFlow Lite tooling helper functionality."""

from __future__ import absolute_import
from __future__ import division
from __future__ import print_function

import enum
import warnings

from absl import logging
import six
from six import PY2

from google.protobuf import text_format as _text_format
from google.protobuf.message import DecodeError
from tensorflow.core.framework import graph_pb2 as _graph_pb2
from tensorflow.lite.experimental.examples.lstm.rnn import dynamic_rnn  # pylint: disable=unused-import
from tensorflow.lite.experimental.examples.lstm.rnn_cell import TFLiteLSTMCell  # pylint: disable=unused-import
from tensorflow.lite.experimental.examples.lstm.rnn_cell import TfLiteRNNCell  # pylint: disable=unused-import
from tensorflow.lite.experimental.microfrontend.python.ops import audio_microfrontend_op  # pylint: disable=unused-import
from tensorflow.lite.experimental.tensorboard.ops_util import get_potentially_supported_ops  # pylint: disable=unused-import
from tensorflow.lite.python import lite_constants as constants
from tensorflow.lite.python.convert import build_toco_convert_protos  # pylint: disable=unused-import
from tensorflow.lite.python.convert import ConverterError  # pylint: disable=unused-import
from tensorflow.lite.python.convert import OpsSet
from tensorflow.lite.python.convert import toco_convert  # pylint: disable=unused-import
from tensorflow.lite.python.convert import toco_convert_graph_def as _toco_convert_graph_def
from tensorflow.lite.python.convert import toco_convert_impl as _toco_convert_impl
from tensorflow.lite.python.convert import toco_convert_protos  # pylint: disable=unused-import
from tensorflow.lite.python.convert_saved_model import freeze_saved_model as _freeze_saved_model
from tensorflow.lite.python.interpreter import Interpreter  # pylint: disable=unused-import
from tensorflow.lite.python.interpreter import load_delegate  # pylint: disable=unused-import
from tensorflow.lite.python.op_hint import convert_op_hints_to_stubs  # pylint: disable=unused-import
from tensorflow.lite.python.op_hint import is_ophint_converted as _is_ophint_converted
from tensorflow.lite.python.op_hint import OpHint  # pylint: disable=unused-import
from tensorflow.lite.python.optimize import calibrator as _calibrator
from tensorflow.lite.python.util import build_debug_info_func as _build_debug_info_func
from tensorflow.lite.python.util import convert_debug_info_func as _convert_debug_info_func
from tensorflow.lite.python.util import freeze_graph as _freeze_graph
from tensorflow.lite.python.util import get_debug_info as _get_debug_info
from tensorflow.lite.python.util import get_grappler_config as _get_grappler_config
from tensorflow.lite.python.util import get_tensor_name as _get_tensor_name
from tensorflow.lite.python.util import get_tensors_from_tensor_names as _get_tensors_from_tensor_names
from tensorflow.lite.python.util import is_frozen_graph as _is_frozen_graph
from tensorflow.lite.python.util import run_graph_optimizations as _run_graph_optimizations
from tensorflow.lite.python.util import set_tensor_shapes as _set_tensor_shapes
from tensorflow.python import keras as _keras
from tensorflow.python.client import session as _session
from tensorflow.python.eager import context
from tensorflow.python.eager import def_function as _def_function
from tensorflow.python.eager import function as _function
from tensorflow.python.framework import convert_to_constants as _convert_to_constants
from tensorflow.python.framework import dtypes as _dtypes
from tensorflow.python.framework import ops as _ops
from tensorflow.python.framework.errors_impl import NotFoundError as _NotFoundError
from tensorflow.python.framework.importer import import_graph_def as _import_graph_def
from tensorflow.python.keras.saving import saving_utils as _saving_utils
from tensorflow.python.lib.io import file_io as _file_io
from tensorflow.python.saved_model import signature_constants as _signature_constants
from tensorflow.python.saved_model import tag_constants as _tag_constants
from tensorflow.python.saved_model.load import load as _load
from tensorflow.python.util import deprecation as _deprecation
from tensorflow.python.util.tf_export import tf_export as _tf_export


# The default value of `experimental_new_converter`.
_USE_EXPERIMENTAL_NEW_CONVERTER = True


@_tf_export("lite.Optimize")
class Optimize(enum.Enum):
  """Enum defining the optimizations to apply when generating tflite graphs.

  Some optimizations may come at the cost of accuracy.
  """

  # Default optimization strategy.
  #
  # Converter will do its best to improve size and latency based on the
  # information provided.
  # Enhanced optimizations can be gained by providing a representative_dataset.
  # This is recommended, and is currently equivalent to the modes below.
  # Currently, weights will be quantized and if representative_dataset is
  # provided, activations for quantizable operations will also be quantized.
  DEFAULT = "DEFAULT"

  # Optimize for size.
  #
  # Optimizations that reduce the size of the model.
  # The model size will be reduced.
  # Currently, weights will be quantized and if representative_dataset is
  # provided, activations for quantizable operations will also be quantized.
  OPTIMIZE_FOR_SIZE = "OPTIMIZE_FOR_SIZE"

  # Optimize for latency.
  #
  # Optimizations that reduce the latency of the model.
  # Currently, weights will be quantized and if representative_dataset is
  # provided, activations for quantizable operations will also be quantized.
  OPTIMIZE_FOR_LATENCY = "OPTIMIZE_FOR_LATENCY"

  def __str__(self):
    return self.value


@_tf_export("lite.RepresentativeDataset")
class RepresentativeDataset(object):
  """Representative dataset to evaluate optimizations.

  A representative dataset that can be used to evaluate optimizations by the
  converter. E.g. converter can use these examples to estimate (min, max) ranges
  by calibrating the model on inputs. This can allow converter to quantize a
  converted floating point model.
  """

  def __init__(self, input_gen):
    """Creates a representative dataset.

    Args:
      input_gen: an input generator that can be used to generate input samples
        for the model. This must be a callable object that returns an object
        that supports the `iter()` protocol (e.g. a generator function). The
        elements generated must have same type and shape as inputs to the model.
    """
    self.input_gen = input_gen


@_tf_export("lite.TargetSpec")
class TargetSpec(object):
  """Specification of target device.

  Details about target device. Converter optimizes the generated model for
  specific device.

  Attributes:
    supported_ops: Experimental flag, subject to change. Set of OpsSet options
      supported by the device. (default set([OpsSet.TFLITE_BUILTINS]))
    supported_types: List of types for constant values on the target device.
      Supported values are types exported by lite.constants. Frequently, an
      optimization choice is driven by the most compact (i.e. smallest) type in
      this list (default [constants.FLOAT])
  """

  def __init__(self, supported_ops=None, supported_types=None):
    if supported_ops is None:
      supported_ops = set([OpsSet.TFLITE_BUILTINS])
    self.supported_ops = supported_ops
    if supported_types is None:
      supported_types = []
    self.supported_types = supported_types


class QuantizationMode(object):
  """QuantizationMode determines the quantized conversion from user options."""

  def __init__(self, optimizations, target_spec, representative_dataset,
               graph_def):
    self._optimizations = optimizations
    self._target_spec = target_spec
    self._representative_dataset = representative_dataset
    self._graph_def = graph_def

    self._validate_int8_required()

  def post_training_int8_no_float(self):
    """Post training int8 quantize, disallow float fallback."""
    return (self._is_int8_target_required() and
            self._representative_dataset is not None)

  def post_training_int8_allow_float(self):
    """Post training int8 quantize, allow float fallback."""
    return (self._any_optimization_enabled() and
            self._representative_dataset is not None and
            self._smallest_supported_type() == constants.INT8)

  def training_time_int8_allow_float(self):
    """Training-time int8 quantize, allow float fallback."""
    return (self._any_optimization_enabled() and
            self._contains_training_quant_op())

  def post_training_dynamic_range_int8(self):
    """Post training int8 const, on-the-fly int8 quantize of dynamic tensors."""
    # Post-training dynamic range quantization is only enabled if post-training
    # int8 quantization and training time quantization was not done.
    return (self._any_optimization_enabled() and
            self._representative_dataset is None and
            not self._contains_training_quant_op() and
            self._smallest_supported_type() == constants.INT8)

  def post_training_fp16(self):
    """Post training fp16 quantize."""
    return (self._any_optimization_enabled() and
            self._smallest_supported_type() == constants.FLOAT16)

  def fp32_execution(self):
    """If none of the above are true."""
    return not (self.post_training_int8_no_float() or
                self.post_training_int8_allow_float() or
                self.training_time_int8_allow_float() or
                self.post_training_dynamic_range_int8() or
                self.post_training_fp16())

  # Below are helpers for the above functions.

  def _validate_int8_required(self):
    """Int8 mode requires certain parameters to exist and be compatible."""
    if not self._is_int8_target_required():
      return

    if self._target_spec.supported_types and (self._smallest_supported_type() !=
                                              constants.INT8):
      raise ValueError("TFLITE_BUILTINS_INT8 requires smallest supported "
                       "type to be INT8.")

    if self._representative_dataset:
      if not isinstance(self._representative_dataset, RepresentativeDataset):
        self._representative_dataset = RepresentativeDataset(
            self._representative_dataset)
      if self._representative_dataset.input_gen is None:
        raise ValueError(
            "Provide an input generator for representative_dataset")
    else:
      # TODO(b/150661651): Relax this check for QAT.
      raise ValueError("representative_dataset is required when specifying "
                       "TFLITE_BUILTINS_INT8 or INT8 supported types.")

  def _is_int8_target_required(self):
    return (set([OpsSet.TFLITE_BUILTINS_INT8]) == set(
        self._target_spec.supported_ops) or
            set(self._target_spec.supported_types) == set([constants.INT8]))

  def _any_optimization_enabled(self):
    return bool(
        set(self._optimizations).intersection([
            Optimize.OPTIMIZE_FOR_LATENCY, Optimize.OPTIMIZE_FOR_SIZE,
            Optimize.DEFAULT
        ]))

  def _smallest_supported_type(self):
    if self._target_spec.supported_types:
      return min(self._target_spec.supported_types, key=lambda x: x.size)
    else:
      # The default smallest supported type is INT8.
      return constants.INT8

  def _contains_training_quant_op(self):
    """Checks if the graph contains any training-time quantization ops."""
    training_quant_ops = frozenset({
        "FakeQuantWithMinMaxVars", "FakeQuantWithMinMaxVarsPerChannel",
        "QuantizeAndDequantizeV2", "QuantizeAndDequantizeV3"
    })

    for node_def in self._graph_def.node:
      if any([op in node_def.name for op in training_quant_ops]):
        return True
    return False


class TFLiteConverterBase(object):
  """Converter subclass to share functionality between V1 and V2 converters."""

  def __init__(self):
    self.allow_custom_ops = False
    self.target_spec = TargetSpec()
    self.optimizations = []
    self.representative_dataset = None
    self.experimental_new_converter = _USE_EXPERIMENTAL_NEW_CONVERTER
    self.experimental_new_quantizer = False
    self.experimental_calibrate_only = False
    # The 'GraphDebugInfo'  contains the stack traces of all the original nodes
    # in the `GraphDef` to the converter.
    self._debug_info = None

  def _grappler_config(self, optimizers=None):
    """Creates a tf.compat.v1.ConfigProto for configuring Grappler.

    Args:
      optimizers: List of strings that represents the list of optimizers.

    Returns:
      tf.ConfigProto.
    """
    if not optimizers:
      optimizers = []
    optimizers.append("constfold")

    is_only_flex_enabled = (
        set([OpsSet.SELECT_TF_OPS]) == set(self.target_spec.supported_ops))
    if is_only_flex_enabled:
      # The layout optimizer turns NHCW to NCHW. This provides performance
      # optimizations when Flex mode is enabled. However, this is not compatible
      # with builtin ops.
      optimizers.append("layout")
    return _get_grappler_config(optimizers)

<<<<<<< HEAD
  def _validate_representative_dataset(self):
    if self.representative_dataset:
      if not isinstance(self.representative_dataset, RepresentativeDataset):
        self.representative_dataset = RepresentativeDataset(
            self.representative_dataset)
      if self.representative_dataset.input_gen is None:
        raise ValueError(
            "Provide an input generator for representative_dataset")
    elif self._is_int8_target_required():
      # TODO(b/150661651): Relax this check for QAT
      raise ValueError("representative_dataset is required when specifying "
                       "TFLITE_BUILTINS_INT8 or INT8 supported types.")

  def _validate_quantization(self):
    if self._is_int8_target_required():
      if self.target_spec.supported_types and (self._smallest_supported_type()
                                               != constants.INT8):
        raise ValueError("TFLITE_BUILTINS_INT8 requires smallest supported "
                         "type to be INT8.")

  def _is_int8_target_required(self):
    return ((set([OpsSet.TFLITE_BUILTINS_INT8]) == set(
        self.target_spec.supported_ops) or
            self._smallest_supported_type() == constants.INT8) and
        not self._is_int16x8_target_required())

  def _is_int16x8_target_required(self):
    return bool(
          set(self.target_spec.supported_ops).intersection([
            OpsSet.TFLITE_BUILTINS_ACTIVATIONS_INT16_WEIGHTS_INT8
        ]))

  def _smallest_supported_type(self):
    if self.target_spec.supported_types:
      return min(self.target_spec.supported_types, key=lambda x: x.size)
    else:
      return None

  def _any_optimization_enabled(self):
    return bool(
        set(self.optimizations).intersection([
            Optimize.OPTIMIZE_FOR_LATENCY, Optimize.OPTIMIZE_FOR_SIZE,
            Optimize.DEFAULT
        ]))

  def _contains_training_quant_op(self, graph_def):
    """Checks if the graph contains any training-time quantization ops.

    This is one of the simplest ways to detect whether the model is
    training-time quantized, since FakeQuant ops are added only during
    quantization aware training.

    Args:
      graph_def: GraphDef representing the TF graph.

    Returns:
      True/False
    """
    training_quant_ops = frozenset({
        "FakeQuantWithMinMaxVars", "FakeQuantWithMinMaxVarsPerChannel",
        "QuantizeAndDequantizeV2", "QuantizeAndDequantizeV3"})

    for node_def in graph_def.node:
      if any([op in node_def.name for op in training_quant_ops]):
        return True
    return False

  def _is_post_training_optimize(self):
    return self._is_int8_target_required() or \
      self._is_int16x8_target_required() or \
      self._any_optimization_enabled()

  def _is_int8_weight_only_quantize(self):
    return (self._is_post_training_optimize() and
            (self.representative_dataset is None) and
            not self._contains_training_quant_op(self._graph_def))

  def _is_float16_quantize(self):
    return self._any_optimization_enabled() and (
        self._smallest_supported_type() == constants.FLOAT16)

  def _is_calibration_quantize(self):
    return (self._is_post_training_optimize() and
            self.representative_dataset and
            self._smallest_supported_type() != constants.FLOAT16)

  def _is_training_time_quantize(self):
    return (self._contains_training_quant_op(self._graph_def) and
            self._any_optimization_enabled())

  def _calibrate_quantize_model(self, result, inference_input_type,
                                inference_output_type, enable_mlir_quantizer):
    allow_float = not self._is_int8_target_required() and not self._is_int16x8_target_required()
    if (self._is_int16x8_target_required()):
      allow_float = bool(
        set(self.target_spec.supported_ops).intersection([
            OpsSet.TFLITE_BUILTINS
        ]))
=======
  def _calibrate_quantize_model(self, result, inference_input_type,
                                inference_output_type, allow_float):
    if not isinstance(self.representative_dataset, RepresentativeDataset):
      self.representative_dataset = RepresentativeDataset(
          self.representative_dataset)
>>>>>>> c816c569
    calibrate_quantize = _calibrator.Calibrator(result)
    activations_type = constants.INT16 if self._is_int16x8_target_required() else constants.INT8
    if (self.experimental_calibrate_only:
      return calibrate_quantize.calibrate(self.representative_dataset.input_gen)
    else:
      return calibrate_quantize.calibrate_and_quantize(
        self.representative_dataset.input_gen, inference_input_type,
        inference_output_type, allow_float, activations_type, enable_mlir_quantizer)

  def _is_unknown_shapes_allowed(self, fp32_execution):
    # TODO(b/128319310): Investigate which quantization methods work.
    if not fp32_execution:
      return False

    # Unknown dimensions are only allowed with the new converter.
    if not self.experimental_new_converter:
      return False
    return True

  def _get_base_converter_args(self):
    """Returns the base converter args.

    Returns:
      {key str: val}
    """
    args = {
        "input_format": constants.TENSORFLOW_GRAPHDEF,
        "allow_custom_ops": self.allow_custom_ops,
        "post_training_quantize": False,
        "quantize_to_float16": False,
        "debug_info": self._debug_info,
        "target_ops": self.target_spec.supported_ops,
        "enable_mlir_converter": self.experimental_new_converter,
    }
    return args


@_tf_export("lite.TFLiteConverter", v1=[])
class TFLiteConverterV2(TFLiteConverterBase):
  """Converts a TensorFlow model into TensorFlow Lite model.

  Attributes:
    allow_custom_ops: Boolean indicating whether to allow custom operations.
      When false any unknown operation is an error. When true, custom ops are
      created for any op that is unknown. The developer will need to provide
      these to the TensorFlow Lite runtime with a custom resolver.
      (default False)
    target_spec: Experimental flag, subject to change. Specification of target
      device.
    optimizations: Experimental flag, subject to change. A list of optimizations
      to apply when converting the model. E.g. `[Optimize.DEFAULT]`
    representative_dataset: A representative dataset that can be used to
      generate input and output samples for the model. The converter can use the
      dataset to evaluate different optimizations.
    experimental_new_converter: Experimental flag, subject to change.
      Enables MLIR-based conversion instead of TOCO conversion.
    experimental_new_quantizer: Experimental flag, subject to change.
      Enables MLIR-based post-training quantization.
    experimental_calibrate_only: Experimental flag, subject to change.
      Calibrates the converted model with representative dataset, but not
      quantize it.
  Example usage:

    ```python
    # Converting a SavedModel to a TensorFlow Lite model.
    converter = lite.TFLiteConverter.from_saved_model(saved_model_dir)
    tflite_model = converter.convert()

    # Converting a tf.Keras model to a TensorFlow Lite model.
    converter = lite.TFLiteConverter.from_keras_model(model)
    tflite_model = converter.convert()

    # Converting ConcreteFunctions to a TensorFlow Lite model.
    converter = lite.TFLiteConverter.from_concrete_functions([func])
    tflite_model = converter.convert()
    ```
  """

  def __init__(self, funcs, trackable_obj=None):
    """Constructor for TFLiteConverter.

    Args:
      funcs: List of TensorFlow ConcreteFunctions. The list should not contain
        duplicate elements.
      trackable_obj: tf.AutoTrackable object associated with `funcs`. A
        reference to this object needs to be maintained so that Variables do not
        get garbage collected since functions have a weak reference to
        Variables. This is only required when the tf.AutoTrackable object is not
        maintained by the user (e.g. `from_saved_model`).
    """
    super(TFLiteConverterV2, self).__init__()
    self._funcs = funcs
    self._trackable_obj = trackable_obj

  @classmethod
  def from_concrete_functions(cls, funcs):
    """Creates a TFLiteConverter object from ConcreteFunctions.

    Args:
      funcs: List of TensorFlow ConcreteFunctions. The list should not contain
        duplicate elements. Currently converter can only convert a single
        ConcreteFunction. Converting multiple functions is under development.

    Returns:
      TFLiteConverter object.

    Raises:
      Invalid input type.
    """
    for func in funcs:
      if not isinstance(func, _function.ConcreteFunction):
        message = "This function takes in a list of ConcreteFunction."
        if isinstance(func, _def_function.Function):
          message += (" To get the ConcreteFunction from a Function,"
                      " call from_concrete_function.")
        raise ValueError(message)
    return cls(funcs)

  @classmethod
  def from_saved_model(cls, saved_model_dir, signature_keys=None, tags=None):
    """Creates a TFLiteConverter object from a SavedModel directory.

    Args:
      saved_model_dir: SavedModel directory to convert.
      signature_keys: List of keys identifying SignatureDef containing inputs
        and outputs. Elements should not be duplicated. By default the
        `signatures` attribute of the MetaGraphdef is used. (default
        saved_model.signatures)
      tags: Set of tags identifying the MetaGraphDef within the SavedModel to
        analyze. All tags in the tag set must be present. (default set(SERVING))

    Returns:
      TFLiteConverter object.

    Raises:
      Invalid signature keys.
    """
    # When run without eager enabled, this will return the legacy
    # TFLiteConverter.
    if not context.executing_eagerly():
      signature_key = None
      if signature_keys:
        if len(signature_keys) != 1:
          raise ValueError("Only support a single signature key.")
        else:
          signature_key = signature_keys[0]
      logging.warning("Invoking the TF1 implementation of TFLiteConverter "
                      "because eager is disabled. Consider enabling eager.")
      return TFLiteConverter.from_saved_model(saved_model_dir,
                                              signature_key=signature_key,
                                              tag_set=tags)

    # Ensures any graphs created in Eager mode are able to run. This is required
    # in order to create a tf.estimator.Exporter that exports a TFLite model.
    with context.eager_mode():
      saved_model = _load(saved_model_dir, tags)
    if not signature_keys:
      signature_keys = saved_model.signatures

    funcs = []
    for key in signature_keys:
      if key not in saved_model.signatures:
        raise ValueError("Invalid signature key '{}' found. Valid keys are "
                         "'{}'.".format(key, ",".join(saved_model.signatures)))
      funcs.append(saved_model.signatures[key])

    return cls(funcs, saved_model)

  @classmethod
  def from_keras_model(cls, model):
    """Creates a TFLiteConverter object from a Keras model.

    Args:
      model: tf.Keras.Model

    Returns:
      TFLiteConverter object.
    """
    input_signature = None
    # If the model's call is not a `tf.function`, then we need to first get its
    # input signature from `model_input_signature` method. We can't directly
    # call `trace_model_call` because otherwise the batch dimension is set
    # to None.
    # Once we have better support for dynamic shapes, we can remove this.
    if not isinstance(model.call, _def_function.Function):
      # Pass `keep_original_batch_size=True` will ensure that we get an input
      # signature including the batch dimension specified by the user.
      input_signature = _saving_utils.model_input_signature(
          model, keep_original_batch_size=True)

    func = _saving_utils.trace_model_call(model, input_signature)
    concrete_func = func.get_concrete_function()
    return cls([concrete_func])

  def convert(self):
    """Converts a TensorFlow GraphDef based on instance variables.

    Returns:
      The converted data in serialized format.

    Raises:
      ValueError:
        Multiple concrete functions are specified.
        Input shape is not specified.
        Invalid quantization parameters.
    """
    # TODO(b/130297984): Add support for converting multiple function.
    if len(self._funcs) != 1:
      raise ValueError("This converter can only convert a single "
                       "ConcreteFunction. Converting multiple functions is "
                       "under development.")

    # graph_def is used here to preserve the node bug information
    frozen_func, graph_def = (
        _convert_to_constants.convert_variables_to_constants_v2_as_graph(
            self._funcs[0], lower_control_flow=False))
    self._graph_def = graph_def
    input_tensors = [
        tensor for tensor in frozen_func.inputs
        if tensor.dtype != _dtypes.resource
    ]
    output_tensors = frozen_func.outputs

    # Run a Grappler pass.
    graph_def = _run_graph_optimizations(
        graph_def,
        input_tensors,
        output_tensors,
        config=self._grappler_config(),
        graph=frozen_func.graph)

    quant_mode = QuantizationMode(self.optimizations, self.target_spec,
                                  self.representative_dataset, graph_def)

    if not self._is_unknown_shapes_allowed(quant_mode.fp32_execution()):
      # Checks dimensions in input tensor.
      for tensor in input_tensors:
        # Note that shape_list might be empty for scalar shapes.
        shape_list = tensor.shape.as_list()
        if None in shape_list[1:]:
          raise ValueError(
              "None is only supported in the 1st dimension. Tensor '{0}' has "
              "invalid shape '{1}'.".format(
                  _get_tensor_name(tensor), shape_list))
        elif shape_list and shape_list[0] is None:
          # Set the batch size to 1 if undefined.
          shape = tensor.shape.as_list()
          shape[0] = 1
          tensor.set_shape(shape)

    if self._trackable_obj is None:
      self._debug_info = _get_debug_info(
          _build_debug_info_func(self._funcs[0].graph), graph_def)
    else:
      self._debug_info = _get_debug_info(
          _convert_debug_info_func(self._trackable_obj.graph_debug_info),
          graph_def)

    converter_kwargs = self._get_base_converter_args()

    if quant_mode.training_time_int8_allow_float():
      converter_kwargs.update({
          "inference_type": constants.INT8,
          "inference_input_type": constants.FLOAT,
      })

    if quant_mode.post_training_dynamic_range_int8():
      converter_kwargs.update({
          "post_training_quantize": True,
      })
    elif quant_mode.post_training_fp16():
      converter_kwargs.update({
          "post_training_quantize": True,
          "quantize_to_float16": True,
      })

    if not self.experimental_new_converter:
      logging.warning(
          "Please consider switching to use new converter by setting "
          "experimental_new_converter to true. "
          "Old converter (TOCO) is deprecated and flow will be switched on "
          "by default to use new converter soon.")
    else:
      logging.info("Using experimental converter: If you encountered a problem "
                   "please file a bug. You can opt-out "
                   "by setting experimental_new_converter=False")

    # Converts model.
    result = _toco_convert_impl(
        input_data=graph_def,
        input_tensors=input_tensors,
        output_tensors=output_tensors,
        **converter_kwargs)

    if quant_mode.post_training_int8_no_float():
      result = self._calibrate_quantize_model(result, constants.FLOAT,
                                              constants.FLOAT, False)
    elif quant_mode.post_training_int8_allow_float():
      result = self._calibrate_quantize_model(result, constants.FLOAT,
                                              constants.FLOAT, True)

    return result


@_tf_export(v1=["lite.TFLiteConverter"])
class TFLiteConverter(TFLiteConverterBase):
  """Convert a TensorFlow model into `output_format`.

  This is used to convert from a TensorFlow GraphDef, SavedModel or tf.keras
  model into either a TFLite FlatBuffer or graph visualization.

  Attributes:
    inference_type: Target data type of real-number arrays in the output file.
      Must be `{tf.float32, tf.uint8}`. If `optimzations` are provided, this
      parameter is ignored. (default tf.float32)
    inference_input_type: Target data type of real-number input arrays. Allows
      for a different type for input arrays.
      If an integer type is provided and `optimizations` are not used,
      `quantized_inputs_stats` must be provided.
      If `inference_type` is tf.uint8, signaling conversion to a fully quantized
      model from a quantization-aware trained input model, then
      `inference_input_type` defaults to tf.uint8.
      In all other cases, `inference_input_type` defaults to tf.float32.
      Must be `{tf.float32, tf.uint8, tf.int8}`
    inference_output_type: Target data type of real-number output arrays. Allows
      for a different type for output arrays.
      If `inference_type` is tf.uint8, signaling conversion to a fully quantized
      model from a quantization-aware trained output model, then
      `inference_output_type` defaults to tf.uint8.
      In all other cases, `inference_output_type` must be tf.float32, an error
      will be thrown otherwise.
      Must be `{tf.float32, tf.uint8, tf.int8}`
    output_format: Output file format. Currently must be `{TFLITE,
      GRAPHVIZ_DOT}`. (default TFLITE)
    quantized_input_stats: Dict of strings representing input tensor names
      mapped to tuple of floats representing the mean and standard deviation
      of the training data (e.g., {"foo" : (0., 1.)}). Only need if
      `inference_input_type` is `QUANTIZED_UINT8`.
      real_input_value = (quantized_input_value - mean_value) / std_dev_value.
      (default {})
    default_ranges_stats: Tuple of integers representing (min, max) range values
      for all arrays without a specified range. Intended for experimenting with
      quantization via "dummy quantization". (default None)
    drop_control_dependency: Boolean indicating whether to drop control
      dependencies silently. This is due to TFLite not supporting control
      dependencies. (default True)
    reorder_across_fake_quant: Boolean indicating whether to reorder FakeQuant
      nodes in unexpected locations. Used when the location of the FakeQuant
      nodes is preventing graph transformations necessary to convert the graph.
      Results in a graph that differs from the quantized training graph,
      potentially causing differing arithmetic behavior. (default False)
    change_concat_input_ranges: Boolean to change behavior of min/max ranges for
      inputs and outputs of the concat operator for quantized models. Changes
      the ranges of concat operator overlap when true. (default False)
    allow_custom_ops: Boolean indicating whether to allow custom operations.
      When false any unknown operation is an error. When true, custom ops are
      created for any op that is unknown. The developer will need to provide
      these to the TensorFlow Lite runtime with a custom resolver.
      (default False)
    post_training_quantize: Deprecated. Please specify `[Optimize.DEFAULT]` for
      `optimizations` instead. Boolean indicating whether to quantize the
      weights of the converted float model.  Model size will be reduced and
      there will be latency improvements (at the cost of accuracy).
      (default False)
    dump_graphviz_dir: Full filepath of folder to dump the graphs at various
      stages of processing GraphViz .dot files. Preferred over
      --output_format=GRAPHVIZ_DOT in order to keep the requirements of the
      output file. (default None)
    dump_graphviz_video: Boolean indicating whether to dump the graph after
      every graph transformation. (default False)
    conversion_summary_dir: A string indicating the path to the generated
      conversion logs.
    target_ops: Deprecated. Please specify `target_spec.supported_ops` instead.
      Set of OpsSet options indicating which converter to use.
      (default set([OpsSet.TFLITE_BUILTINS]))
    target_spec: Experimental flag, subject to change. Specification of target
      device.
    optimizations: Experimental flag, subject to change. A list of optimizations
      to apply when converting the model. E.g. `[Optimize.DEFAULT]`
    representative_dataset: A representative dataset that can be used to
      generate input and output samples for the model. The converter can use
      the dataset to evaluate different optimizations.
    experimental_new_converter: Experimental flag, subject to change.
      Enables MLIR-based conversion instead of TOCO conversion.
    experimental_new_quantizer: Experimental flag, subject to change.
      Enables MLIR-based post-training quantization.
    experimental_calibrate_only: Experimental flag, subject to change.
      Calibrates the converted model with representative dataset, but not
      quantize it.
  Example usage:

    ```python
    # Converting a GraphDef from session.
    converter = lite.TFLiteConverter.from_session(sess, in_tensors, out_tensors)
    tflite_model = converter.convert()
    open("converted_model.tflite", "wb").write(tflite_model)

    # Converting a GraphDef from file.
    converter = lite.TFLiteConverter.from_frozen_graph(
      graph_def_file, input_arrays, output_arrays)
    tflite_model = converter.convert()
    open("converted_model.tflite", "wb").write(tflite_model)

    # Converting a SavedModel.
    converter = lite.TFLiteConverter.from_saved_model(saved_model_dir)
    tflite_model = converter.convert()
    open("converted_model.tflite", "wb").write(tflite_model)

    # Converting a tf.keras model.
    converter = lite.TFLiteConverter.from_keras_model_file(keras_model)
    tflite_model = converter.convert()
    open("converted_model.tflite", "wb").write(tflite_model)
    ```
  """

  def __init__(self,
               graph_def,
               input_tensors,
               output_tensors,
               input_arrays_with_shape=None,
               output_arrays=None,
               experimental_debug_info_func=None):
    """Constructor for TFLiteConverter.

    Args:
      graph_def: Frozen TensorFlow GraphDef.
      input_tensors: List of input tensors. Type and shape are computed using
        `foo.shape` and `foo.dtype`.
      output_tensors: List of output tensors (only .name is used from this).
      input_arrays_with_shape: Tuple of strings representing input tensor names
        and list of integers representing input shapes
        (e.g., [("foo" : [1, 16, 16, 3])]). Use only when graph cannot be loaded
          into TensorFlow and when `input_tensors` and `output_tensors` are
          None. (default None)
      output_arrays: List of output tensors to freeze graph with. Use only when
        graph cannot be loaded into TensorFlow and when `input_tensors` and
        `output_tensors` are None. (default None)
      experimental_debug_info_func: An experimental function to retrieve the
        graph debug info for a set of nodes from the `graph_def`.

    Raises:
      ValueError: Invalid arguments.
    """
    super(TFLiteConverter, self).__init__()
    self._graph_def = graph_def
    self._input_tensors = input_tensors
    self._output_tensors = output_tensors
    self.inference_type = constants.FLOAT
    self.inference_input_type = None
    self.inference_output_type = None
    self.output_format = constants.TFLITE
    self.quantized_input_stats = {}
    self.default_ranges_stats = None
    self.drop_control_dependency = True
    self.reorder_across_fake_quant = False
    self.change_concat_input_ranges = False
    self._post_training_quantize = False
    self.dump_graphviz_dir = None
    self.dump_graphviz_video = False
    self.conversion_summary_dir = None
    self._debug_info_func = experimental_debug_info_func
    self._custom_opdefs = None

    # Attributes are used by models that cannot be loaded into TensorFlow.
    if not self._has_valid_tensors():
      if not input_arrays_with_shape or not output_arrays:
        raise ValueError(
            "If input_tensors and output_tensors are None, both "
            "input_arrays_with_shape and output_arrays must be defined.")
      self._input_arrays_with_shape = input_arrays_with_shape
      self._output_arrays = output_arrays

  @classmethod
  def from_session(cls, sess, input_tensors, output_tensors):
    """Creates a TFLiteConverter class from a TensorFlow Session.

    Args:
      sess: TensorFlow Session.
      input_tensors: List of input tensors. Type and shape are computed using
        `foo.shape` and `foo.dtype`.
      output_tensors: List of output tensors (only .name is used from this).

    Returns:
      TFLiteConverter class.
    """
    graph_def = _freeze_graph(sess, input_tensors, output_tensors)
    return cls(
        graph_def,
        input_tensors,
        output_tensors,
        experimental_debug_info_func=_build_debug_info_func(sess.graph))

  @classmethod
  def from_frozen_graph(cls,
                        graph_def_file,
                        input_arrays,
                        output_arrays,
                        input_shapes=None):
    """Creates a TFLiteConverter class from a file containing a frozen GraphDef.

    Args:
      graph_def_file: Full filepath of file containing frozen GraphDef.
      input_arrays: List of input tensors to freeze graph with.
      output_arrays: List of output tensors to freeze graph with.
      input_shapes: Dict of strings representing input tensor names to list of
        integers representing input shapes (e.g., {"foo" : [1, 16, 16, 3]}).
        Automatically determined when input shapes is None (e.g., {"foo" :
          None}). (default None)

    Returns:
      TFLiteConverter class.

    Raises:
      IOError:
        File not found.
        Unable to parse input file.
      ValueError:
        The graph is not frozen.
        input_arrays or output_arrays contains an invalid tensor name.
        input_shapes is not correctly defined when required
    """
    with _ops.Graph().as_default():
      with _session.Session() as sess:
        # Read GraphDef from file.
        if not _file_io.file_exists(graph_def_file):
          raise IOError("File '{0}' does not exist.".format(graph_def_file))
        with _file_io.FileIO(graph_def_file, "rb") as f:
          file_content = f.read()

        try:
          graph_def = _graph_pb2.GraphDef()
          graph_def.ParseFromString(file_content)
        except (_text_format.ParseError, DecodeError):
          try:
            print("Ignore 'tcmalloc: large alloc' warnings.")

            if not isinstance(file_content, str):
              if PY2:
                file_content = six.ensure_binary(file_content, "utf-8")
              else:
                file_content = six.ensure_text(file_content, "utf-8")
            graph_def = _graph_pb2.GraphDef()
            _text_format.Merge(file_content, graph_def)
          except (_text_format.ParseError, DecodeError):
            raise IOError(
                "Unable to parse input file '{}'.".format(graph_def_file))

        # Handles models with custom TFLite ops that cannot be resolved in
        # TensorFlow.
        load_model_in_session = True
        try:
          _import_graph_def(graph_def, name="")
        except _NotFoundError:
          load_model_in_session = False

        if load_model_in_session:
          # Check if graph is frozen.
          if not _is_frozen_graph(sess):
            raise ValueError("Please freeze the graph using freeze_graph.py.")

          # Get input and output tensors.
          input_tensors = _get_tensors_from_tensor_names(
              sess.graph, input_arrays)
          output_tensors = _get_tensors_from_tensor_names(
              sess.graph, output_arrays)
          _set_tensor_shapes(input_tensors, input_shapes)

          return cls(sess.graph_def, input_tensors, output_tensors)
        else:
          if not input_shapes:
            raise ValueError("input_shapes must be defined for this model.")
          if set(input_arrays) != set(input_shapes.keys()):
            raise ValueError("input_shapes must contain a value for each item "
                             "in input_array.")

          input_arrays_with_shape = [
              (name, input_shapes[name]) for name in input_arrays
          ]
          return cls(
              graph_def,
              input_tensors=None,
              output_tensors=None,
              input_arrays_with_shape=input_arrays_with_shape,
              output_arrays=output_arrays)

  @classmethod
  def from_saved_model(cls,
                       saved_model_dir,
                       input_arrays=None,
                       input_shapes=None,
                       output_arrays=None,
                       tag_set=None,
                       signature_key=None):
    """Creates a TFLiteConverter class from a SavedModel.

    Args:
      saved_model_dir: SavedModel directory to convert.
      input_arrays: List of input tensors to freeze graph with. Uses input
        arrays from SignatureDef when none are provided. (default None)
      input_shapes: Dict of strings representing input tensor names to list of
        integers representing input shapes (e.g., {"foo" : [1, 16, 16, 3]}).
        Automatically determined when input shapes is None (e.g., {"foo" :
          None}). (default None)
      output_arrays: List of output tensors to freeze graph with. Uses output
        arrays from SignatureDef when none are provided. (default None)
      tag_set: Set of tags identifying the MetaGraphDef within the SavedModel to
        analyze. All tags in the tag set must be present. (default set("serve"))
      signature_key: Key identifying SignatureDef containing inputs and outputs.
        (default DEFAULT_SERVING_SIGNATURE_DEF_KEY)

    Returns:
      TFLiteConverter class.
    """
    if tag_set is None:
      tag_set = set([_tag_constants.SERVING])
    if signature_key is None:
      signature_key = _signature_constants.DEFAULT_SERVING_SIGNATURE_DEF_KEY

    result = _freeze_saved_model(saved_model_dir, input_arrays, input_shapes,
                                 output_arrays, tag_set, signature_key)
    return cls(
        graph_def=result[0],
        input_tensors=result[1],
        output_tensors=result[2],
        experimental_debug_info_func=_build_debug_info_func(result[3]))

  @classmethod
  def from_keras_model_file(cls,
                            model_file,
                            input_arrays=None,
                            input_shapes=None,
                            output_arrays=None,
                            custom_objects=None):
    """Creates a TFLiteConverter class from a tf.keras model file.

    Args:
      model_file: Full filepath of HDF5 file containing the tf.keras model.
      input_arrays: List of input tensors to freeze graph with. Uses input
        arrays from SignatureDef when none are provided. (default None)
      input_shapes: Dict of strings representing input tensor names to list of
        integers representing input shapes (e.g., {"foo" : [1, 16, 16, 3]}).
        Automatically determined when input shapes is None (e.g., {"foo" :
          None}). (default None)
      output_arrays: List of output tensors to freeze graph with. Uses output
        arrays from SignatureDef when none are provided. (default None)
      custom_objects: Dict mapping names (strings) to custom classes or
        functions to be considered during model deserialization. (default None)

    Returns:
      TFLiteConverter class.
    """
    # Handles Keras when Eager mode is enabled.
    if context.executing_eagerly():
      if input_arrays or output_arrays:
        raise ValueError("`input_arrays` and `output_arrays` are unsupported "
                         "with Eager mode. If your model requires any of these "
                         "parameters, please use disable_eager_execution().")

      _keras.backend.set_learning_phase(False)
      keras_model = _keras.models.load_model(model_file, custom_objects)

      function = _saving_utils.trace_model_call(keras_model)
      concrete_func = function.get_concrete_function()

      frozen_func = _convert_to_constants.convert_variables_to_constants_v2(
          concrete_func, lower_control_flow=False)
      _set_tensor_shapes(frozen_func.inputs, input_shapes)
      return cls(
          frozen_func.graph.as_graph_def(),
          frozen_func.inputs,
          frozen_func.outputs,
          experimental_debug_info_func=_build_debug_info_func(
              frozen_func.graph))

    # Handles Keras when Eager mode is disabled.
    _keras.backend.clear_session()
    _keras.backend.set_learning_phase(False)
    keras_model = _keras.models.load_model(model_file, custom_objects)
    sess = _keras.backend.get_session()

    # Get input and output tensors.
    if input_arrays:
      input_tensors = _get_tensors_from_tensor_names(sess.graph, input_arrays)
    else:
      input_tensors = keras_model.inputs

    if output_arrays:
      output_tensors = _get_tensors_from_tensor_names(sess.graph, output_arrays)
    else:
      output_tensors = keras_model.outputs
    _set_tensor_shapes(input_tensors, input_shapes)

    graph_def = _freeze_graph(sess, input_tensors, output_tensors)
    return cls(
        graph_def,
        input_tensors,
        output_tensors,
        experimental_debug_info_func=_build_debug_info_func(sess.graph))

  def __setattr__(self, name, value):
    if name == "post_training_quantize":
      warnings.warn("Property %s is deprecated, "
                    "please use optimizations=[Optimize.DEFAULT]"
                    " instead." % name)
      if value:
        self.optimizations = [Optimize.DEFAULT]
      else:
        self.optimizations = []
      return
    if name == "target_ops":
      warnings.warn("Property %s is deprecated, please use "
                    "target_spec.supported_ops instead." % name)
      self.target_spec.supported_ops = value
      return
    object.__setattr__(self, name, value)

  def __getattribute__(self, name):
    if name == "post_training_quantize":
      warnings.warn("Property %s is deprecated, "
                    "please use optimizations=[Optimize.DEFAULT]"
                    " instead." % name)
      return Optimize.DEFAULT in set(self.optimizations)
    if name == "target_ops":
      warnings.warn("Property %s is deprecated, please use "
                    "target_spec.supported_ops instead." % name)
      return self.target_spec.supported_ops
    return object.__getattribute__(self, name)

  def _validate_quantized_input_stats(self, converter_kwargs):
    """Ensure quantized_input_stats provided if required."""

    quantized_types = frozenset({constants.INT8, constants.QUANTIZED_UINT8})

    requires_quantized_input_stats = (
        (converter_kwargs["inference_type"] in quantized_types or
         converter_kwargs["inference_input_type"] in quantized_types) and
        not converter_kwargs["post_training_quantize"])

    if (requires_quantized_input_stats and
        not converter_kwargs["quantized_input_stats"]):
      raise ValueError("std_dev and mean must be defined when inference_type "
                       "or inference_input_type is QUANTIZED_UINT8 or INT8.")

  def convert(self):
    """Converts a TensorFlow GraphDef based on instance variables.

    Returns:
      The converted data in serialized format. Either a TFLite Flatbuffer or a
      Graphviz graph depending on value in `output_format`.

    Raises:
      ValueError:
        Input shape is not specified.
        None value for dimension in input_tensor.
    """
    quant_mode = QuantizationMode(self.optimizations, self.target_spec,
                                  self.representative_dataset, self._graph_def)

    # Checks dimensions in input tensor.
    if (not self._is_unknown_shapes_allowed(quant_mode.fp32_execution()) and
        self._has_valid_tensors()):
      for tensor in self._input_tensors:
        shape = tensor.shape
        if not shape:
          raise ValueError("Provide an input shape for input array "
                           "'{0}'.".format(_get_tensor_name(tensor)))
        # Note that shape_list might be empty for scalar shapes.
        shape_list = shape.as_list()
        if None in shape_list[1:]:
          raise ValueError(
              "None is only supported in the 1st dimension. Tensor '{0}' has "
              "invalid shape '{1}'.".format(
                  _get_tensor_name(tensor), shape_list))
        elif shape_list and shape_list[0] is None:
          self._set_batch_size(batch_size=1)

    # Get quantization stats. Ensures there is one stat per name if the stats
    # are specified.
    if self.quantized_input_stats:
      quantized_stats = []
      invalid_stats = []
      for name in self.get_input_arrays():
        if name in self.quantized_input_stats:
          quantized_stats.append(self.quantized_input_stats[name])
        else:
          invalid_stats.append(name)

      if invalid_stats:
        raise ValueError("Quantization input stats are not available for input "
                         "tensors '{0}'.".format(",".join(invalid_stats)))
    else:
      quantized_stats = None

    toco_inference_input_type = self.inference_input_type
    inference_input_type = self.inference_input_type
    inference_output_type = self.inference_output_type
    post_training_optimize = (
        quant_mode.post_training_int8_no_float() or
        quant_mode.post_training_int8_allow_float() or
        quant_mode.post_training_dynamic_range_int8() or
        quant_mode.post_training_fp16())
    if post_training_optimize:
      # Post training optimizations require that TOCO outputs a float model.
      if self.inference_type != constants.FLOAT:
        raise ValueError(
            "`optimizations` require that `inference_type` is set to float.")
      toco_inference_input_type = constants.FLOAT
      # Set up default values.
      if inference_input_type is None:
        inference_input_type = constants.FLOAT
      if inference_output_type is None:
        inference_output_type = constants.FLOAT

    weight_only_quantize = (
        quant_mode.post_training_dynamic_range_int8() or
        quant_mode.post_training_fp16())
    if weight_only_quantize:
      # Currently, weight only quantization requires float inputs and outputs.
      if (inference_input_type != constants.FLOAT or
          inference_output_type != constants.FLOAT):
        raise ValueError(
            "Provide an inference_input_type and inference_output_type of type "
            "tf.float32.")

    if not post_training_optimize and self.inference_output_type is not None:
      raise ValueError(
          "inference_output_type is currently not supported if optimizations "
          "are not enabled.")

    optimized_graph = self._graph_def
    # if it is not uint8 or int8 with post-training quantization, it is not
    # quantization aware training, then graph optimization is applied.
    # Graph optimization is disabled for quantization aware training.
    if (self.inference_type != constants.QUANTIZED_UINT8 or
        (self.inference_type == constants.INT8 and
         (post_training_optimize or weight_only_quantize))):
      try:
        # TODO(b/150163103): Merge `disabling lower using switch merge' calls.
        # Grappler will also try to lower while loop into switch merge
        # representation which is undesired for Ophints, so we simply remove
        # those attributes to prevent Grappler from doing so.
        graph_def = _convert_to_constants.disable_lower_using_switch_merge(
            optimized_graph)
        # Run function inlining optimization to ensure any models generated
        # through the from_frozen_graph path have been inlined.
        optimized_graph = _run_graph_optimizations(
            graph_def,
            self._input_tensors,
            self._output_tensors,
            config=self._grappler_config(["function"]))
      except Exception:
        optimized_graph = self._graph_def

    self._debug_info = _get_debug_info(self._debug_info_func, optimized_graph)

    converter_kwargs = self._get_base_converter_args()

    if quant_mode.post_training_dynamic_range_int8():
      converter_kwargs.update({
          "post_training_quantize": True,
      })
    elif quant_mode.post_training_fp16():
      converter_kwargs.update({
          "post_training_quantize": True,
          "quantize_to_float16": True,
      })

    converter_kwargs.update({
        "inference_type": self.inference_type,
        "inference_input_type": toco_inference_input_type,
        "output_format": self.output_format,
        "quantized_input_stats": quantized_stats,
        "default_ranges_stats": self.default_ranges_stats,
        "drop_control_dependency": self.drop_control_dependency,
        "reorder_across_fake_quant": self.reorder_across_fake_quant,
        "change_concat_input_ranges": self.change_concat_input_ranges,
        "dump_graphviz_dir": self.dump_graphviz_dir,
        "dump_graphviz_video": self.dump_graphviz_video,
        "conversion_summary_dir": self.conversion_summary_dir,
        "custom_opdefs": self._custom_opdefs,
    })

    if not self.experimental_new_converter:
      logging.warning(
          "Please consider switching to use new converter by setting "
          "experimental_new_converter to true. "
          "Old converter (TOCO) is deprecated and flow will be switched on "
          "by default to use new converter soon.")
    else:
      logging.info("Using experimental converter: If you encountered a problem "
                   "please file a bug. You can opt-out "
                   "by setting experimental_new_converter=False")

    self._validate_quantized_input_stats(converter_kwargs)

    # Converts model.
    if self._has_valid_tensors():
      result = _toco_convert_impl(
          input_data=optimized_graph,
          input_tensors=self._input_tensors,
          output_tensors=self._output_tensors,
          **converter_kwargs)
    else:
      result = _toco_convert_graph_def(
          input_data=optimized_graph,
          input_arrays_with_shape=self._input_arrays_with_shape,
          output_arrays=self._output_arrays,
          **converter_kwargs)

    if quant_mode.post_training_int8_no_float():
      result = self._calibrate_quantize_model(result, inference_input_type,
                                              inference_output_type, False)
    elif quant_mode.post_training_int8_allow_float():
      result = self._calibrate_quantize_model(result, inference_input_type,
                                              inference_output_type, True)

    return result

  def get_input_arrays(self):
    """Returns a list of the names of the input tensors.

    Returns:
      List of strings.
    """
    if self._has_valid_tensors():
      return [_get_tensor_name(tensor) for tensor in self._input_tensors]
    else:
      return [name for name, _ in self._input_arrays_with_shape]

  def _has_valid_tensors(self):
    """Checks if the input and output tensors have been initialized.

    Returns:
      Bool.
    """
    return self._input_tensors and self._output_tensors

  def _set_batch_size(self, batch_size):
    """Sets the first dimension of the input tensor to `batch_size`.

    Args:
      batch_size: Batch size for the model. Replaces the first dimension of an
        input size array if undefined. (default 1)

    Raises:
      ValueError: input_tensor is not defined.
    """
    if not self._has_valid_tensors():
      raise ValueError("The batch size cannot be set for this model. Please "
                       "use input_shapes parameter.")

    for tensor in self._input_tensors:
      shape = tensor.shape.as_list()
      if shape[0] is None:
        shape[0] = batch_size
        tensor.set_shape(shape)

  def _is_unknown_shapes_allowed(self, fp32_execution):
    # Ophint Converted nodes will need the shapes to be known.
    if _is_ophint_converted(self._graph_def):
      return False

    if not super(TFLiteConverter,
                 self)._is_unknown_shapes_allowed(fp32_execution):
      return False

    # `conversion_summary_dir` calls TOCO. Unknown shapes are only supported by
    # the MLIR converter.
    if self.conversion_summary_dir:
      logging.warning(
          "`conversion_summary_dir` does not work with unknown shapes. "
          "Graphs with unknown shapes might be different than when this flag "
          "is disabled.")
      return False
    return True


@_tf_export(v1=["lite.TocoConverter"])
class TocoConverter(object):
  """Convert a TensorFlow model into `output_format` using TOCO.

  This class has been deprecated. Please use `lite.TFLiteConverter` instead.
  """

  @classmethod
  @_deprecation.deprecated(None,
                           "Use `lite.TFLiteConverter.from_session` instead.")
  def from_session(cls, sess, input_tensors, output_tensors):
    """Creates a TocoConverter class from a TensorFlow Session."""
    return TFLiteConverter.from_session(sess, input_tensors, output_tensors)

  @classmethod
  @_deprecation.deprecated(
      None, "Use `lite.TFLiteConverter.from_frozen_graph` instead.")
  def from_frozen_graph(cls,
                        graph_def_file,
                        input_arrays,
                        output_arrays,
                        input_shapes=None):
    """Creates a TocoConverter class from a file containing a frozen graph."""
    return TFLiteConverter.from_frozen_graph(graph_def_file, input_arrays,
                                             output_arrays, input_shapes)

  @classmethod
  @_deprecation.deprecated(
      None, "Use `lite.TFLiteConverter.from_saved_model` instead.")
  def from_saved_model(cls,
                       saved_model_dir,
                       input_arrays=None,
                       input_shapes=None,
                       output_arrays=None,
                       tag_set=None,
                       signature_key=None):
    """Creates a TocoConverter class from a SavedModel."""
    return TFLiteConverter.from_saved_model(saved_model_dir, input_arrays,
                                            input_shapes, output_arrays,
                                            tag_set, signature_key)

  @classmethod
  @_deprecation.deprecated(
      None, "Use `lite.TFLiteConverter.from_keras_model_file` instead.")
  def from_keras_model_file(cls,
                            model_file,
                            input_arrays=None,
                            input_shapes=None,
                            output_arrays=None):
    """Creates a TocoConverter class from a tf.keras model file."""
    return TFLiteConverter.from_keras_model_file(model_file, input_arrays,
                                                 input_shapes, output_arrays)<|MERGE_RESOLUTION|>--- conflicted
+++ resolved
@@ -308,112 +308,12 @@
       optimizers.append("layout")
     return _get_grappler_config(optimizers)
 
-<<<<<<< HEAD
-  def _validate_representative_dataset(self):
-    if self.representative_dataset:
-      if not isinstance(self.representative_dataset, RepresentativeDataset):
-        self.representative_dataset = RepresentativeDataset(
-            self.representative_dataset)
-      if self.representative_dataset.input_gen is None:
-        raise ValueError(
-            "Provide an input generator for representative_dataset")
-    elif self._is_int8_target_required():
-      # TODO(b/150661651): Relax this check for QAT
-      raise ValueError("representative_dataset is required when specifying "
-                       "TFLITE_BUILTINS_INT8 or INT8 supported types.")
-
-  def _validate_quantization(self):
-    if self._is_int8_target_required():
-      if self.target_spec.supported_types and (self._smallest_supported_type()
-                                               != constants.INT8):
-        raise ValueError("TFLITE_BUILTINS_INT8 requires smallest supported "
-                         "type to be INT8.")
-
-  def _is_int8_target_required(self):
-    return ((set([OpsSet.TFLITE_BUILTINS_INT8]) == set(
-        self.target_spec.supported_ops) or
-            self._smallest_supported_type() == constants.INT8) and
-        not self._is_int16x8_target_required())
-
-  def _is_int16x8_target_required(self):
-    return bool(
-          set(self.target_spec.supported_ops).intersection([
-            OpsSet.TFLITE_BUILTINS_ACTIVATIONS_INT16_WEIGHTS_INT8
-        ]))
-
-  def _smallest_supported_type(self):
-    if self.target_spec.supported_types:
-      return min(self.target_spec.supported_types, key=lambda x: x.size)
-    else:
-      return None
-
-  def _any_optimization_enabled(self):
-    return bool(
-        set(self.optimizations).intersection([
-            Optimize.OPTIMIZE_FOR_LATENCY, Optimize.OPTIMIZE_FOR_SIZE,
-            Optimize.DEFAULT
-        ]))
-
-  def _contains_training_quant_op(self, graph_def):
-    """Checks if the graph contains any training-time quantization ops.
-
-    This is one of the simplest ways to detect whether the model is
-    training-time quantized, since FakeQuant ops are added only during
-    quantization aware training.
-
-    Args:
-      graph_def: GraphDef representing the TF graph.
-
-    Returns:
-      True/False
-    """
-    training_quant_ops = frozenset({
-        "FakeQuantWithMinMaxVars", "FakeQuantWithMinMaxVarsPerChannel",
-        "QuantizeAndDequantizeV2", "QuantizeAndDequantizeV3"})
-
-    for node_def in graph_def.node:
-      if any([op in node_def.name for op in training_quant_ops]):
-        return True
-    return False
-
-  def _is_post_training_optimize(self):
-    return self._is_int8_target_required() or \
-      self._is_int16x8_target_required() or \
-      self._any_optimization_enabled()
-
-  def _is_int8_weight_only_quantize(self):
-    return (self._is_post_training_optimize() and
-            (self.representative_dataset is None) and
-            not self._contains_training_quant_op(self._graph_def))
-
-  def _is_float16_quantize(self):
-    return self._any_optimization_enabled() and (
-        self._smallest_supported_type() == constants.FLOAT16)
-
-  def _is_calibration_quantize(self):
-    return (self._is_post_training_optimize() and
-            self.representative_dataset and
-            self._smallest_supported_type() != constants.FLOAT16)
-
-  def _is_training_time_quantize(self):
-    return (self._contains_training_quant_op(self._graph_def) and
-            self._any_optimization_enabled())
-
-  def _calibrate_quantize_model(self, result, inference_input_type,
-                                inference_output_type, enable_mlir_quantizer):
-    allow_float = not self._is_int8_target_required() and not self._is_int16x8_target_required()
-    if (self._is_int16x8_target_required()):
-      allow_float = bool(
-        set(self.target_spec.supported_ops).intersection([
-            OpsSet.TFLITE_BUILTINS
-        ]))
-=======
   def _calibrate_quantize_model(self, result, inference_input_type,
                                 inference_output_type, allow_float):
     if not isinstance(self.representative_dataset, RepresentativeDataset):
       self.representative_dataset = RepresentativeDataset(
           self.representative_dataset)
->>>>>>> c816c569
+
     calibrate_quantize = _calibrator.Calibrator(result)
     activations_type = constants.INT16 if self._is_int16x8_target_required() else constants.INT8
     if (self.experimental_calibrate_only:
