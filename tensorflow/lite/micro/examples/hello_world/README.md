--- conflicted
+++ resolved
@@ -14,11 +14,7 @@
 
 ## Table of contents
 
-<<<<<<< HEAD
--   [Understand the model](#understand-the-model)
 -   [Deploy to ARC EM SDP](#deploy-to-arc-em-sdp)
-=======
->>>>>>> 9083aa48
 -   [Deploy to Arduino](#deploy-to-arduino)
 -   [Deploy to ESP32](#deploy-to-esp32)
 -   [Deploy to SparkFun Edge](#deploy-to-sparkfun-edge)
