# Magic wand example

This example shows how you can use TensorFlow Lite to run a 20 kilobyte neural
network model to recognize gestures with an accelerometer. It's designed to run
on systems with very small amounts of memory, such as microcontrollers.

The example application reads data from the accelerometer on an Arduino Nano 33
BLE Sense or SparkFun Edge board and indicates when it has detected a gesture,
then outputs the gesture to the serial port.

## Table of contents

-   [Getting started](#getting-started)
-   [Deploy to Arduino](#deploy-to-arduino)
-   [Deploy to SparkFun Edge](#deploy-to-sparkfun-edge)
-   [Run the tests on a development machine](#run-the-tests-on-a-development-machine)

## Deploy to Arduino

The following instructions will help you build and deploy this sample
to [Arduino](https://www.arduino.cc/) devices.

The sample has been tested with the following devices:

- [Arduino Nano 33 BLE Sense](https://store.arduino.cc/usa/nano-33-ble-sense-with-headers)

### Install the Arduino_TensorFlowLite library

<<<<<<< HEAD
Download the current nightly build of the library: [magic_wand.zip](https://storage.googleapis.com/tensorflow-nightly/github/tensorflow/tensorflow/lite/experimental/micro/tools/make/gen/arduino_x86_64/prj/magic_wand/magic_wand.zip)

Next, import this zip file into the Arduino Desktop IDE by going to `Sketch ->
Include Library -> Add .ZIP Library...`.
=======
This example application is included as part of the official TensorFlow Lite
Arduino library. To install it, open the Arduino library manager in
`Tools -> Manage Libraries...` and search for `Arduino_TensorFlowLite`.
>>>>>>> 1f404fca

### Install and patch the accelerometer driver

This example depends on the [Arduino_LSM9DS1](https://github.com/arduino-libraries/Arduino_LSM9DS1)
library to communicate with the device's accelerometer. However, the library
must be patched in order to enable the accelerometer's FIFO buffer.

Follow these steps to install and patch the driver:

#### Install the correct version

In the Arduino IDE, go to `Tools -> Manage Libraries...` and search for
`Arduino_LSM9DS1`. **Install version 1.0.0 of the driver** to ensure the
following instructions work.

#### Patch the driver

The driver will be installed to your `Arduino/libraries` directory, in the
subdirectory `Arduino_LSM9DS1`.

Open the following file:

```
Arduino_LSM9DS1/src/LSM9DS1.cpp
```

Go to the function named `LSM9DS1Class::begin()`. Insert the following lines at
the end of the function, immediately before the `return 1` statement:

```cpp
// Enable FIFO (see docs https://www.st.com/resource/en/datasheet/DM00103319.pdf)
writeRegister(LSM9DS1_ADDRESS, 0x23, 0x02);
// Set continuous mode
writeRegister(LSM9DS1_ADDRESS, 0x2E, 0xC0);
```

Next, go to the function named `LSM9DS1Class::accelerationAvailable()`. You will
see the following lines:

```cpp
if (readRegister(LSM9DS1_ADDRESS, LSM9DS1_STATUS_REG) & 0x01) {
  return 1;
}
```

Comment out those lines and replace them with the following:

```cpp
// Read FIFO_SRC. If any of the rightmost 8 bits have a value, there is data
if (readRegister(LSM9DS1_ADDRESS, 0x2F) & 63) {
  return 1;
}
```

Next, save the file. Patching is now complete.

### Load and run the example

Once the library has been added, go to `File -> Examples`. You should see an
example near the bottom of the list named `TensorFlowLite`. Select
it and click `magic_wand` to load the example.

Use the Arduino Desktop IDE to build and upload the example. Once it is running,
you should see the built-in LED on your device flashing.

Open the Arduino Serial Monitor (`Tools -> Serial Monitor`).

You will see the following message:

```
Magic starts！
```

Hold the Arduino with its components facing upwards and the USB cable to your
left. Perform the gestures "WING", "RING"(clockwise), and "SLOPE", and you
should see the corresponding output:

```
WING:
*         *         *
 *       * *       *
  *     *   *     *
   *   *     *   *
    * *       * *
     *         *
```

```
RING:
          *
       *     *
     *         *
    *           *
     *         *
       *     *
          *
```

```
SLOPE:
        *
       *
      *
     *
    *
   *
  *
 * * * * * * * *
```

## Deploy to SparkFun Edge

The following instructions will help you build and deploy this sample on the
[SparkFun Edge development board](https://sparkfun.com/products/15170).

If you're new to using this board, we recommend walking through the
[AI on a microcontroller with TensorFlow Lite and SparkFun Edge](https://codelabs.developers.google.com/codelabs/sparkfun-tensorflow)
codelab to get an understanding of the workflow.

### Compile the binary

Run the following command to build a binary for SparkFun Edge.

```
make -f tensorflow/lite/experimental/micro/tools/make/Makefile TARGET=sparkfun_edge magic_wand_bin
```

The binary will be created in the following location:

```
tensorflow/lite/experimental/micro/tools/make/gen/sparkfun_edge_cortex-m4/bin/magic_wand.bin
```

### Sign the binary

The binary must be signed with cryptographic keys to be deployed to the device.
We'll now run some commands that will sign our binary so it can be flashed to
the SparkFun Edge. The scripts we are using come from the Ambiq SDK, which is
downloaded when the `Makefile` is run.

Enter the following command to set up some dummy cryptographic keys we can use
for development:

```
cp tensorflow/lite/experimental/micro/tools/make/downloads/AmbiqSuite-Rel2.0.0/tools/apollo3_scripts/keys_info0.py \
tensorflow/lite/experimental/micro/tools/make/downloads/AmbiqSuite-Rel2.0.0/tools/apollo3_scripts/keys_info.py
```

Next, run the following command to create a signed binary:

```
python3 tensorflow/lite/experimental/micro/tools/make/downloads/AmbiqSuite-Rel2.0.0/tools/apollo3_scripts/create_cust_image_blob.py \
--bin tensorflow/lite/experimental/micro/tools/make/gen/sparkfun_edge_cortex-m4/bin/magic_wand.bin \
--load-address 0xC000 \
--magic-num 0xCB \
-o main_nonsecure_ota \
--version 0x0
```

This will create the file `main_nonsecure_ota.bin`. We'll now run another
command to create a final version of the file that can be used to flash our
device with the bootloader script we will use in the next step:

```
python3 tensorflow/lite/experimental/micro/tools/make/downloads/AmbiqSuite-Rel2.0.0/tools/apollo3_scripts/create_cust_wireupdate_blob.py \
--load-address 0x20000 \
--bin main_nonsecure_ota.bin \
-i 6 \
-o main_nonsecure_wire \
--options 0x1
```

You should now have a file called `main_nonsecure_wire.bin` in the directory
where you ran the commands. This is the file we'll be flashing to the device.

### Flash the binary

Next, attach the board to your computer via a USB-to-serial adapter.

**Note:** If you're using the
[SparkFun Serial Basic Breakout](https://www.sparkfun.com/products/15096), you
should
[install the latest drivers](https://learn.sparkfun.com/tutorials/sparkfun-serial-basic-ch340c-hookup-guide#drivers-if-you-need-them)
before you continue.

Once connected, assign the USB device name to an environment variable:

```
export DEVICENAME=put your device name here
```

Set another variable with the baud rate:

```
export BAUD_RATE=921600
```

Now, hold the button marked `14` on the device. While still holding the button,
hit the button marked `RST`. Continue holding the button marked `14` while
running the following command:

```
python3 tensorflow/lite/experimental/micro/tools/make/downloads/AmbiqSuite-Rel2.0.0/tools/apollo3_scripts/uart_wired_update.py \
-b ${BAUD_RATE} ${DEVICENAME} \
-r 1 \
-f main_nonsecure_wire.bin \
-i 6
```

You should see a long stream of output as the binary is flashed to the device.
Once you see the following lines, flashing is complete:

```
Sending Reset Command.
Done.
```

If you don't see these lines, flashing may have failed. Try running through the
steps in [Flash the binary](#flash-the-binary) again (you can skip over setting
the environment variables). If you continue to run into problems, follow the
[AI on a microcontroller with TensorFlow Lite and SparkFun Edge](https://codelabs.developers.google.com/codelabs/sparkfun-tensorflow)
codelab, which includes more comprehensive instructions for the flashing
process.

The binary should now be deployed to the device. Hit the button marked `RST` to
reboot the board.

Do the three magic gestures and you will see the corresponding LED light on! Red
for "Wing", blue for "Ring" and green for "Slope".

Debug information is logged by the board while the program is running. To view
it, establish a serial connection to the board using a baud rate of `115200`. On
OSX and Linux, the following command should work:

```
screen ${DEVICENAME} 115200
```

You will see the following message:

```
Magic starts！
```

Keep the chip face up, do magic gestures "WING", "RING"(clockwise), and "SLOPE"
with your wand, and you will see the corresponding output like this!

```
WING:
*         *         *
 *       * *       *
  *     *   *     *
   *   *     *   *
    * *       * *
     *         *
```

```
RING:
          *
       *     *
     *         *
    *           *
     *         *
       *     *
          *
```

```
SLOPE:
        *
       *
      *
     *
    *
   *
  *
 * * * * * * * *
```

To stop viewing the debug output with `screen`, hit `Ctrl+A`, immediately
followed by the `K` key, then hit the `Y` key.

## Run the tests on a development machine

To compile and test this example on a desktop Linux or macOS machine, first
clone the TensorFlow repository from GitHub to a convenient place:

```bash
git clone --depth 1 https://github.com/tensorflow/tensorflow.git
```

Next, put this folder under the
tensorflow/tensorflow/lite/experimental/micro/examples/ folder, then `cd` into
the source directory from a terminal and run the following command:

```bash
make -f tensorflow/lite/experimental/micro/tools/make/Makefile test_magic_wand_test
```

This will take a few minutes, and downloads frameworks the code uses like
[CMSIS](https://developer.arm.com/embedded/cmsis) and
[flatbuffers](https://google.github.io/flatbuffers/). Once that process has
finished, you should see a series of files get compiled, followed by some
logging output from a test, which should conclude with `~~~ALL TESTS PASSED~~~`.

If you see this, it means that a small program has been built and run that loads
the trained TensorFlow model, runs some example inputs through it, and got the
expected outputs.

To understand how TensorFlow Lite does this, you can look at the source in
[hello_world_test.cc](https://github.com/tensorflow/tensorflow/tree/master/tensorflow/lite/experimental/micro/examples/hello_world/hello_world_test.cc).
It's a fairly small amount of code that creates an interpreter, gets a handle to
a model that's been compiled into the program, and then invokes the interpreter
with the model and sample inputs.<|MERGE_RESOLUTION|>--- conflicted
+++ resolved
@@ -26,16 +26,16 @@
 
 ### Install the Arduino_TensorFlowLite library
 
-<<<<<<< HEAD
+
 Download the current nightly build of the library: [magic_wand.zip](https://storage.googleapis.com/tensorflow-nightly/github/tensorflow/tensorflow/lite/experimental/micro/tools/make/gen/arduino_x86_64/prj/magic_wand/magic_wand.zip)
 
 Next, import this zip file into the Arduino Desktop IDE by going to `Sketch ->
 Include Library -> Add .ZIP Library...`.
-=======
+
 This example application is included as part of the official TensorFlow Lite
 Arduino library. To install it, open the Arduino library manager in
 `Tools -> Manage Libraries...` and search for `Arduino_TensorFlowLite`.
->>>>>>> 1f404fca
+
 
 ### Install and patch the accelerometer driver
 
